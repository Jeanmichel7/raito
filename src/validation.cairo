--- conflicted
+++ resolved
@@ -1,8 +1,6 @@
 use core::traits::Into;
 use core::traits::TryInto;
 use core::sha256::compute_sha256_u32_array;
-use raito::utils::HashTrait;
-
 use super::codec::Encode;
 use super::utils::{
     merkle_tree::merkle_root, sha256::double_sha256_byte_array, bit_shifts::{shl, shr}, hash::Hash
@@ -141,7 +139,7 @@
         compute_sha256_u32_array(header_data, 0, 0).span().into(), 0, 0
     );
 
-    Result::Ok(HashTrait::to_hash(hashed_header_data))
+    Result::Err("")
 }
 
 
@@ -339,14 +337,8 @@
 #[cfg(test)]
 mod tests {
     use raito::state::{Header, Transaction, TxIn, TxOut, OutPoint};
-<<<<<<< HEAD
-    use raito::utils::{Hash, HashTrait};
-    use raito::test_utils::from_hex;
-    use raito::merkle_tree::merkle_root;
-=======
     use raito::utils::hash::Hash;
     use raito::utils::hex::from_hex;
->>>>>>> f045cf0a
     use raito::utreexo::UtreexoStateDefault;
     use super::{
         validate_timestamp, validate_proof_of_work, compute_block_reward, compute_total_work,
