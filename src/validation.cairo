--- conflicted
+++ resolved
@@ -1,12 +1,9 @@
-<<<<<<< HEAD
 use core::traits::Into;
 use core::traits::TryInto;
 use core::sha256::compute_sha256_u32_array;
 use raito::utils::HashTrait;
 
-=======
 use super::codec::Encode;
->>>>>>> 8e003839
 use super::merkle_tree::merkle_root;
 use super::utils::{double_sha256_byte_array, shl, shr, Hash};
 use super::state::{Block, ChainState, Transaction, UtreexoState, UtreexoSet, TxIn, TxOut, OutPoint};
@@ -347,11 +344,7 @@
     use super::{
         validate_timestamp, validate_proof_of_work, compute_block_reward, compute_total_work,
         compute_work_from_target, shr, shl, Block, ChainState, UtreexoState, next_prev_timestamps,
-<<<<<<< HEAD
-        TransactionValidatorImpl, validate_coinbase, block_hash
-=======
         TransactionValidatorImpl, validate_coinbase, bits_to_target, target_to_bits
->>>>>>> 8e003839
     };
 
     #[test]
